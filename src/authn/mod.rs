//! Contains authentication layer core traits and their implementations

pub mod backends;
pub mod extractors;

use axum::{
    async_trait,
    extract::{FromRequestParts, Request},
    http::{request::Parts, StatusCode},
    response::{IntoResponse, IntoResponseParts, Response},
};
use std::{
    convert::Infallible,
    future::Future,
    pin::Pin,
    task::{Context, Poll},
};
use tower::{Layer, Service};

/// Represents a change in a user's authentication state.
#[derive(Debug, Clone)]
pub enum AuthnStateChange<AuthnProof> {
    LoggedIn(AuthnProof),
    LoggedOut(AuthnProof),
}

impl<AuthnProof> IntoResponseParts for AuthnStateChange<AuthnProof>
where
    AuthnProof: Clone + Send + Sync + 'static,
{
    type Error = Infallible;

    fn into_response_parts(
        self,
        mut res: axum::response::ResponseParts,
    ) -> Result<axum::response::ResponseParts, Self::Error> {
        res.extensions_mut().insert(self);
        Ok(res)
    }
}

/// Represents an authenticated or anonymous user.
#[derive(Debug, Clone)]
pub enum User<UserData> {
    /// Authenticated user with his own data.
    Authn(AuthnUser<UserData>),
    /// Anonymous user.
    Anon,
}

/// Authenticated user and its data
// TODO: Should data be in arc?
#[derive(Debug, Clone)]
pub struct AuthnUser<UserData>(pub UserData);

#[async_trait]
impl<UserData, S> FromRequestParts<S> for User<UserData>
where
    UserData: Clone + Send + Sync + 'static,
{
    type Rejection = (StatusCode, &'static str);

    async fn from_request_parts(parts: &mut Parts, _state: &S) -> Result<Self, Self::Rejection> {
        parts.extensions.get::<User<UserData>>().cloned().ok_or((
            StatusCode::INTERNAL_SERVER_ERROR,
            "Can't extract User. Is AuthnLayer enabled?",
        ))
    }
}

#[async_trait]
impl<UserData, S> FromRequestParts<S> for AuthnUser<UserData>
where
    UserData: Clone + Send + Sync + 'static,
{
<<<<<<< HEAD
    type Rejection = (StatusCode, &'static str);

    async fn from_request_parts(parts: &mut Parts, _state: &S) -> Result<Self, Self::Rejection> {
        let user = parts.extensions.get::<User<UserData>>().cloned().ok_or((
            StatusCode::INTERNAL_SERVER_ERROR,
            "Can't extract User. Is AuthnLayer enabled?",
        ))?;

        match user {
            User::Authn(authn_user) => Ok(authn_user),
            User::Anon => Err((
                StatusCode::INTERNAL_SERVER_ERROR,
                "Can't extract User. Is AuthnLayer enabled?",
            )),
        }
=======
    type Rejection = StatusCode;

    async fn from_request_parts(parts: &mut Parts, _state: &S) -> Result<Self, Self::Rejection> {
        parts
            .extensions
            .get::<AuthnUser<UserData>>()
            .cloned()
            .ok_or(StatusCode::UNAUTHORIZED)
>>>>>>> d0f69d81
    }
}

/// Trait for representing an arbitrary authentication backend.
///
/// The authentication backend is responsible for handling login/logout requests and verifying authentication proof which is extracted by the transform layer.
#[async_trait]
pub trait AuthnBackend: std::fmt::Debug + Clone + Send + Sync + 'static {
    type AuthnProof: Clone + Send + Sync + 'static;
    type Error: Send + Sync + IntoResponse;
    type UserData: Send + Sync + Clone + 'static;

    /// Verifies the provided [`crate::authentication::AuthnProof`] and returns a [`User`].
    ///
    /// # Note
    /// Authorization should not be implemented in this layer, instead use authorization layer with [crate::authorization::backends::login_backend].
    async fn authenticate(
        &mut self,
        authn_proof: Self::AuthnProof,
    ) -> Result<User<Self::UserData>, Self::Error>;
}

/// A request extension that exposes a way to interact with the [`AuthnBackend`].
#[derive(Debug, Clone)]
pub struct Authn<B: AuthnBackend> {
    backend: B,
}

impl<B: AuthnBackend> Authn<B> {
    pub fn new(backend: B) -> Self {
        Self { backend }
    }
}

impl<B: AuthnBackend> std::ops::Deref for Authn<B> {
    type Target = B;

    fn deref(&self) -> &Self::Target {
        &self.backend
    }
}

impl<B: AuthnBackend> std::ops::DerefMut for Authn<B> {
    fn deref_mut(&mut self) -> &mut Self::Target {
        &mut self.backend
    }
}

#[async_trait]
impl<S, B> FromRequestParts<S> for Authn<B>
where
    S: Send + Sync,
    B: AuthnBackend,
{
    type Rejection = (StatusCode, &'static str);

    async fn from_request_parts(parts: &mut Parts, _state: &S) -> Result<Self, Self::Rejection> {
        parts.extensions.get::<Self>().cloned().ok_or((
            StatusCode::INTERNAL_SERVER_ERROR,
            "Can't extract Authn extension. Is AuthnLayer enabled?",
        ))
    }
}

/// A [`tower::Service`] that wraps a different [`tower::Service`] and infuses a [`User`] into the request extensions
/// depending on whether a valid [`AuthnProof`] was provided.
#[derive(Debug, Clone)]
pub struct AuthnService<S, B: AuthnBackend> {
    inner: S,
    authn_extension: Authn<B>,
}

impl<S, B: AuthnBackend> AuthnService<S, B> {
    pub fn new(inner: S, authn_extension: Authn<B>) -> Self {
        Self {
            inner,
            authn_extension,
        }
    }
}

/// A middleware that provides a `AuthnService` as a request extension.
impl<S, B> Service<Request> for AuthnService<S, B>
where
    S: Service<Request, Response = Response> + Clone + Send + 'static,
    S::Future: Send + 'static,
    B: AuthnBackend + 'static,
{
    type Response = S::Response;
    type Error = S::Error;
    type Future = Pin<Box<dyn Future<Output = Result<Self::Response, Self::Error>> + Send>>;

    #[inline]
    fn poll_ready(&mut self, cx: &mut Context<'_>) -> Poll<Result<(), Self::Error>> {
        self.inner.poll_ready(cx)
    }

    fn call(&mut self, mut req: Request) -> Self::Future {
        let mut authn_extension = self.authn_extension.clone();

        // Because the inner service can panic until ready, we need to ensure we only
        // use the ready service.
        //
        // See: https://docs.rs/tower/latest/tower/trait.Service.html#be-careful-when-cloning-inner-services
        let clone = self.inner.clone();
        let mut inner = std::mem::replace(&mut self.inner, clone);

        Box::pin(async move {
            let authn_proof = req.extensions().get::<B::AuthnProof>();

            if let Some(authn_proof) = authn_proof {
                match authn_extension.authenticate(authn_proof.clone()).await {
                    Ok(user) => req.extensions_mut().insert(user),
                    Err(err) => return Ok(err.into_response()),
                };
            } else {
                req.extensions_mut().insert(User::<B::UserData>::Anon);
            }

            req.extensions_mut().insert(authn_extension);

            let resp = inner.call(req).await?;
            Ok(resp)
        })
    }
}

/// Authentication layer to pass to `axum`.
#[derive(Debug, Clone)]
pub struct AuthnLayer<B: AuthnBackend> {
    authn_extension: Authn<B>,
}

impl<B> AuthnLayer<B>
where
    B: AuthnBackend,
{
    pub fn new(backend: B) -> Self {
        Self {
            authn_extension: Authn::new(backend),
        }
    }
}

impl<S, B> Layer<S> for AuthnLayer<B>
where
    B: AuthnBackend,
{
    type Service = AuthnService<S, B>;

    fn layer(&self, service: S) -> Self::Service {
        AuthnService::new(service, self.authn_extension.clone())
    }
}<|MERGE_RESOLUTION|>--- conflicted
+++ resolved
@@ -73,7 +73,6 @@
 where
     UserData: Clone + Send + Sync + 'static,
 {
-<<<<<<< HEAD
     type Rejection = (StatusCode, &'static str);
 
     async fn from_request_parts(parts: &mut Parts, _state: &S) -> Result<Self, Self::Rejection> {
@@ -89,16 +88,6 @@
                 "Can't extract User. Is AuthnLayer enabled?",
             )),
         }
-=======
-    type Rejection = StatusCode;
-
-    async fn from_request_parts(parts: &mut Parts, _state: &S) -> Result<Self, Self::Rejection> {
-        parts
-            .extensions
-            .get::<AuthnUser<UserData>>()
-            .cloned()
-            .ok_or(StatusCode::UNAUTHORIZED)
->>>>>>> d0f69d81
     }
 }
 
